#! /usr/bin/env python
"""A template for scikit-learn compatible packages."""

import codecs

from setuptools import find_packages, setup
from col_gen_estimator._version import __version__

DISTNAME = 'ColGenEstimator'
<<<<<<< HEAD
DESCRIPTION = 'TODO'
=======
DESCRIPTION = 'Classifiers using column generation'
>>>>>>> 133d83d6
with codecs.open('README.rst', encoding='utf-8-sig') as f:
    LONG_DESCRIPTION = f.read()
MAINTAINER = 'K. Patel'
MAINTAINER_EMAIL = 'krunalkachadia@gmail.com'
URL = 'https://github.com/krooonal/col_gen_estimator'
LICENSE = 'new BSD'
DOWNLOAD_URL = 'https://github.com/krooonal/col_gen_estimator'
VERSION = __version__
<<<<<<< HEAD
INSTALL_REQUIRES = ['numpy', 'scipy', 'scikit-learn', 'ortools']
=======
INSTALL_REQUIRES = ['numpy', 'scipy', 'scikit-learn', 'ortools', 'bitarray']
>>>>>>> 133d83d6
CLASSIFIERS = ['Intended Audience :: Science/Research',
               'Intended Audience :: Developers',
               'License :: OSI Approved',
               'Programming Language :: Python',
               'Topic :: Software Development',
               'Topic :: Scientific/Engineering',
               'Operating System :: Microsoft :: Windows',
               'Operating System :: POSIX',
               'Operating System :: Unix',
               'Operating System :: MacOS',
               'Programming Language :: Python :: 2.7',
               'Programming Language :: Python :: 3.5',
               'Programming Language :: Python :: 3.6',
               'Programming Language :: Python :: 3.7']
EXTRAS_REQUIRE = {
    'tests': [
        'pytest',
        'pytest-cov'],
    'docs': [
        'sphinx',
        'sphinx-gallery',
        'sphinx_rtd_theme',
        'numpydoc',
        'matplotlib'
    ]
}

setup(name=DISTNAME,
      maintainer=MAINTAINER,
      maintainer_email=MAINTAINER_EMAIL,
      description=DESCRIPTION,
      license=LICENSE,
      url=URL,
      version=VERSION,
      download_url=DOWNLOAD_URL,
      long_description=LONG_DESCRIPTION,
      zip_safe=False,  # the package can run out of an .egg file
      classifiers=CLASSIFIERS,
      packages=find_packages(),
      install_requires=INSTALL_REQUIRES,
      extras_require=EXTRAS_REQUIRE)<|MERGE_RESOLUTION|>--- conflicted
+++ resolved
@@ -7,11 +7,7 @@
 from col_gen_estimator._version import __version__
 
 DISTNAME = 'ColGenEstimator'
-<<<<<<< HEAD
-DESCRIPTION = 'TODO'
-=======
 DESCRIPTION = 'Classifiers using column generation'
->>>>>>> 133d83d6
 with codecs.open('README.rst', encoding='utf-8-sig') as f:
     LONG_DESCRIPTION = f.read()
 MAINTAINER = 'K. Patel'
@@ -20,11 +16,7 @@
 LICENSE = 'new BSD'
 DOWNLOAD_URL = 'https://github.com/krooonal/col_gen_estimator'
 VERSION = __version__
-<<<<<<< HEAD
-INSTALL_REQUIRES = ['numpy', 'scipy', 'scikit-learn', 'ortools']
-=======
 INSTALL_REQUIRES = ['numpy', 'scipy', 'scikit-learn', 'ortools', 'bitarray']
->>>>>>> 133d83d6
 CLASSIFIERS = ['Intended Audience :: Science/Research',
                'Intended Audience :: Developers',
                'License :: OSI Approved',
