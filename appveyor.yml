build: false

environment:
  APPVEYOR_RDP_PASSWORD:
    secure: by62mmFBcABHEj1cnUS/Bg==
  matrix:
    - PYTHON: "C:\\Miniconda3-x64"
      PYTHON_VERSION: "3.5.x"
      PYTHON_ARCH: "32"
      NUMPY_VERSION: "*"
      SCIPY_VERSION: "*"
      SKLEARN_VERSION: "*"

    - PYTHON: "C:\\Miniconda3-x64"
      PYTHON_VERSION: "3.6.x"
      PYTHON_ARCH: "64"
      NUMPY_VERSION: "*"
      SCIPY_VERSION: "*"
      SKLEARN_VERSION: "*"

install:
  # Prepend miniconda installed Python to the PATH of this build
  # Add Library/bin directory to fix issue
  # https://github.com/conda/conda/issues/1753
  - "SET PATH=%PYTHON%;%PYTHON%\\Scripts;%PYTHON%\\Library\\bin;%PATH%"
  # install the dependencies
  - "conda install --yes -c conda-forge pip numpy==%NUMPY_VERSION% scipy==%SCIPY_VERSION% scikit-learn==%SKLEARN_VERSION%"
<<<<<<< HEAD
  - pip install codecov nose pytest pytest-cov ortools bitarray
=======
  - pip install --upgrade codecov nose pytest pytest-cov ortools bitarray pandas
>>>>>>> 133d83d6
  - pip install .

test_script:
  - mkdir for_test
  - cd for_test
  - pytest -v --cov=col_gen_estimator --pyargs col_gen_estimator > logs.txt 2>&1 &

after_test:
  - cp .coverage %APPVEYOR_BUILD_FOLDER%
  - cd %APPVEYOR_BUILD_FOLDER%
  - codecov

# For debugging on appveyor. see https://www.appveyor.com/docs/how-to/rdp-to-build-worker/
# on_finish:
#   - ps: $blockRdp = $true; iex ((new-object net.webclient).DownloadString('https://raw.githubusercontent.com/appveyor/ci/master/scripts/enable-rdp.ps1'))<|MERGE_RESOLUTION|>--- conflicted
+++ resolved
@@ -25,11 +25,7 @@
   - "SET PATH=%PYTHON%;%PYTHON%\\Scripts;%PYTHON%\\Library\\bin;%PATH%"
   # install the dependencies
   - "conda install --yes -c conda-forge pip numpy==%NUMPY_VERSION% scipy==%SCIPY_VERSION% scikit-learn==%SKLEARN_VERSION%"
-<<<<<<< HEAD
-  - pip install codecov nose pytest pytest-cov ortools bitarray
-=======
   - pip install --upgrade codecov nose pytest pytest-cov ortools bitarray pandas
->>>>>>> 133d83d6
   - pip install .
 
 test_script:
