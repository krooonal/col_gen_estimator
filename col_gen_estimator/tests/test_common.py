--- conflicted
+++ resolved
@@ -6,18 +6,12 @@
 from col_gen_estimator import BooleanDecisionRuleClassifierWithHeuristic
 from col_gen_estimator import DTreeClassifier
 
-from col_gen_estimator import BooleanDecisionRuleClassifier
-
 
 @pytest.mark.parametrize(
     "estimator",
-<<<<<<< HEAD
-    [TemplateEstimator(), TemplateTransformer(), TemplateClassifier(), BooleanDecisionRuleClassifier()]
-=======
     [BooleanDecisionRuleClassifier(),
      BooleanDecisionRuleClassifierWithHeuristic(),
      DTreeClassifier()]
->>>>>>> 133d83d6
 )
 def test_all_estimators(estimator):
     return check_estimator(estimator)